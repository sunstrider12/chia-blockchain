--- conflicted
+++ resolved
@@ -2,12 +2,7 @@
 from hashlib import sha256
 from typing import Any, Dict, List, Set
 
-<<<<<<< HEAD
 from blspy import PrivateKey, Util
-from yaml import safe_load
-=======
-from blspy import PrependSignature, PrivateKey, Util
->>>>>>> 89c84674
 
 from src.consensus.block_rewards import calculate_block_reward
 from src.consensus.constants import constants
@@ -270,16 +265,19 @@
             # TODO: ask the pool for this information
 
             pool_sks: List[PrivateKey] = [
-                PrivateKey.from_bytes(bytes.fromhex(ce)) # type: ignore # noqa
+                PrivateKey.from_bytes(bytes.fromhex(ce))  # type: ignore # noqa
                 for ce in self.key_config["pool_sks"]
             ]
 
-            coinbase_reward = uint64(int((calculate_block_reward(proof_of_space_finalized.height) / 8) * 7))
+            coinbase_reward = uint64(
+                int((calculate_block_reward(proof_of_space_finalized.height) / 8) * 7)
+            )
             coinbase_coin, coinbase_signature = create_coinbase_coin_and_signature(
                 proof_of_space_finalized.height + 1,
                 bytes.fromhex(self.key_config["pool_target"]),
                 coinbase_reward,
-                pool_sks[0])
+                pool_sks[0],
+            )
 
             self.coinbase_rewards[uint32(proof_of_space_finalized.height + 1)] = (
                 coinbase_coin,
