--- conflicted
+++ resolved
@@ -1,9 +1,5 @@
 # chia-blockchain
-<<<<<<< HEAD
-Python 3.7 is used for this project. Make sure your default python version is >=3.7 by typing `python3`. 
-=======
-Python 3.7 is used for this project. Make sure your default python version is >=3.7 by typing python3.
->>>>>>> 281be677
+Python 3.7 is used for this project. Make sure your default python version is >=3.7 by typing `python3`.
 
 You will need to enable [UPnP](https://www.homenethowto.com/ports-and-nat/upnp-automatic-port-forward/) on your router or add a NAT (for IPv4 but not IPv6) and firewall rule to allow TCP port 8444 access to your peer. These methods tend to be router make/model specific.
 
